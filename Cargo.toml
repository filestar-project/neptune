[package]
name = "neptune"
description = "Poseidon hashing over BLS12-381 for Filecoin."
version = "1.2.3"
authors = ["porcuquine <porcuquine@gmail.com>"]
edition = "2018"
license = "MIT OR Apache-2.0"
repository = "https://github.com/porcuquine/poseidon"

[dependencies]
lazy_static = "1.4.0"
bellperson = "0.9.2"
blake2s_simd = "0.5"
byteorder = "1"
ff = { version = "0.2.1", package = "fff" }
generic-array = "0.13.2"
paired = "0.20.0"
<<<<<<< HEAD
log = "0.4.8"
triton = { version = "2.1.0", git = "https://github.com/filestar-project/neptune-triton", package = "neptune-triton", default-features=false, features=["opencl"], optional=true }
=======
triton = { version = "1.1.0", package = "neptune-triton", default-features = false, features = ["opencl"], optional = true }
log = "0.4.8"
>>>>>>> d77e2a07

[dev-dependencies]
criterion = "0.3"
rand = "0.7.0"
sha2 = "0.8"
tempdir = "0.3"
rand_xorshift = "0.2.0"
serde_json = "1.0.53"

[build-dependencies]
paired = "0.20.0"
ff = { version = "0.2.1", package = "fff" }

[[bench]]
name = "hash"
harness = false

[[bench]]
name = "synthesis"
harness = false

[profile.bench]
incremental = false
codegen-units = 1

[features]
gpu = ["triton"]<|MERGE_RESOLUTION|>--- conflicted
+++ resolved
@@ -15,13 +15,8 @@
 ff = { version = "0.2.1", package = "fff" }
 generic-array = "0.13.2"
 paired = "0.20.0"
-<<<<<<< HEAD
 log = "0.4.8"
 triton = { version = "2.1.0", git = "https://github.com/filestar-project/neptune-triton", package = "neptune-triton", default-features=false, features=["opencl"], optional=true }
-=======
-triton = { version = "1.1.0", package = "neptune-triton", default-features = false, features = ["opencl"], optional = true }
-log = "0.4.8"
->>>>>>> d77e2a07
 
 [dev-dependencies]
 criterion = "0.3"
